--- conflicted
+++ resolved
@@ -50,15 +50,10 @@
 
 from airflow.utils.mailbox import Mailbox
 from airflow.events.scheduler_events import (
-<<<<<<< HEAD
     StopSchedulerEvent, TaskSchedulingEvent, DagExecutableEvent, TaskStatusChangedEvent, EventHandleEvent, RequestEvent,
-    ResponseEvent, SchedulerInnerEventUtil,
+    ResponseEvent, StopDagEvent, SchedulerInnerEventUtil,
     BaseUserDefineMessage, UserDefineMessageType)
-=======
-    StopSchedulerEvent, TaskSchedulingEvent, DagExecutableEvent, TaskStatusChangedEvent, EventHandleEvent,
-    StopDagEvent, SchedulerInnerEventUtil
-)
->>>>>>> 9bac0cfb
+
 from notification_service.base_notification import BaseEvent
 from notification_service.client import EventWatcher, NotificationClient
 from airflow.contrib.jobs.dag_trigger import DagTrigger
@@ -450,7 +445,6 @@
     def heartbeat_callback(self, session: Session = None) -> None:
         Stats.incr('scheduler_heartbeat', 1, 1)
 
-<<<<<<< HEAD
     @provide_session
     def _process_request_event(self, event: RequestEvent, session: Session = None):
         message = BaseUserDefineMessage()
@@ -472,7 +466,7 @@
                 action=SchedulingAction(message.action)
             ).to_event())
             self.notification_client.send_event(ResponseEvent(event.request_id, dagrun.run_id).to_event())
-=======
+
     def _stop_dag(self, dag_id, session: Session):
         """
         Stop the dag. Pause the dag and cancel all running dag_runs and task_instances.
@@ -485,7 +479,6 @@
             for ti in dag_run.get_task_instances():
                 if ti.state in State.unfinished:
                     self.executor.schedule_task(ti.key, SchedulingAction.STOP)
->>>>>>> 9bac0cfb
 
 
 class SchedulerEventWatcher(EventWatcher):
