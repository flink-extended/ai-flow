# Licensed to the Apache Software Foundation (ASF) under one
# or more contributor license agreements.  See the NOTICE file
# distributed with this work for additional information
# regarding copyright ownership.  The ASF licenses this file
# to you under the Apache License, Version 2.0 (the
# "License"); you may not use this file except in compliance
# with the License.  You may obtain a copy of the License at
#
#   http://www.apache.org/licenses/LICENSE-2.0
#
# Unless required by applicable law or agreed to in writing,
# software distributed under the License is distributed on an
# "AS IS" BASIS, WITHOUT WARRANTIES OR CONDITIONS OF ANY
# KIND, either express or implied.  See the License for the
# specific language governing permissions and limitations
# under the License.
from airflow.executors.scheduling_action import SchedulingAction
from airflow.utils import dates
from enum import Enum
from notification_service.base_notification import BaseEvent
import json

EXECUTION_DATE_FORMAT = '%Y-%m-%dT%H:%M:%S.%fZ'


class SchedulerInnerEventType(Enum):
    STOP_SCHEDULER = 'STOP_SCHEDULER'
    TASK_STATUS_CHANGED = 'TASK_STATUS_CHANGED'
    TASK_SCHEDULING = 'TASK_SCHEDULING'
    DAG_EXECUTABLE = 'DAG_EXECUTABLE'
    EVENT_HANDLE = 'EVENT_HANDLE'
<<<<<<< HEAD
    REQUEST = 'REQUEST'
    RESPONSE = 'RESPONSE'
=======
    STOP_DAG = 'STOP_DAG'
>>>>>>> 5cfbd292


class SchedulerInnerEvent(object):

    @classmethod
    def to_base_event(cls, event: 'SchedulerInnerEvent') -> BaseEvent:
        raise NotImplementedError()

    @classmethod
    def from_base_event(cls, event: BaseEvent) -> 'SchedulerInnerEvent':
        raise NotImplementedError()

<<<<<<< HEAD
    def to_event(self) -> BaseEvent:
=======
    def to_event(self)->BaseEvent:
>>>>>>> 5cfbd292
        return self.to_base_event(self)


class UserDefineMessageType(Enum):
    RUN_DAG = 'RUN_DAG'
    STOP_DAG_RUN = 'STOP_DAG_RUN'
    EXECUTE_TASK = 'EXECUTE_TASK'


class BaseUserDefineMessage(object):
    def __init__(self, message_type: UserDefineMessageType = None):
        self.message_type = message_type
        
    def to_json(self) -> str:
        o = {}
        for k, v in self.__dict__.items():
            if k == 'message_type':
                o[k] = v.value
            else:
                o[k] = v
        return json.dumps(o)

    def from_json(self, json_str):
        o = json.loads(json_str)
        for k, v in o.items():
            if k == 'message_type':
                self.__dict__[k] = UserDefineMessageType(v)
            else:
                self.__dict__[k] = v


class RunDagMessage(BaseUserDefineMessage):
    def __init__(self, dag_id):
        super().__init__(UserDefineMessageType.RUN_DAG)
        self.dag_id = dag_id
        
        
class StopDagRunMessage(BaseUserDefineMessage):
    def __init__(self, dagrun_id):
        super().__init__(UserDefineMessageType.RUN_DAG)
        self.dagrun_id = dagrun_id
        
        
class ExecuteTaskMessage(BaseUserDefineMessage):
    def __init__(self, dagrun_id, task_id, action):
        super().__init__(UserDefineMessageType.EXECUTE_TASK)
        self.dagrun_id = dagrun_id
        self.task_id = task_id
        self.action = action


class RequestEvent(SchedulerInnerEvent):
    def __init__(self, request_id, body):
        self.request_id = request_id
        self.body = body

    @classmethod
    def to_base_event(cls, event: 'RequestEvent') -> BaseEvent:
        return BaseEvent(key=str(event.request_id), value=event.body, event_type=SchedulerInnerEventType.REQUEST.value)

    @classmethod
    def from_base_event(cls, event: BaseEvent) -> 'SchedulerInnerEvent':
        return RequestEvent(event.key, event.value)


class ResponseEvent(SchedulerInnerEvent):
    def __init__(self, request_id, body):
        self.request_id = request_id
        self.body = body

    @classmethod
    def to_base_event(cls, event: 'ResponseEvent') -> BaseEvent:
        return BaseEvent(key=str(event.request_id), value=event.body, event_type=SchedulerInnerEventType.RESPONSE.value)

    @classmethod
    def from_base_event(cls, event: BaseEvent) -> 'SchedulerInnerEvent':
        return ResponseEvent(event.key, event.value)


class StopSchedulerEvent(SchedulerInnerEvent):
    def __init__(self, job_id):
        super().__init__()
        self.job_id = job_id

    @classmethod
    def to_base_event(cls, event: 'StopSchedulerEvent') -> BaseEvent:
        return BaseEvent(key=str(event.job_id), value='', event_type=SchedulerInnerEventType.STOP_SCHEDULER.value)

    @classmethod
    def from_base_event(cls, event: BaseEvent) -> 'SchedulerInnerEvent':
        return StopSchedulerEvent(int(event.key))


class StopDagEvent(SchedulerInnerEvent):
    def __init__(self, dag_id):
        super().__init__()
        self.dag_id = dag_id

    @classmethod
    def to_base_event(cls, event: 'StopDagEvent') -> BaseEvent:
        return BaseEvent(key=str(event.dag_id),
                         value='',
                         event_type=SchedulerInnerEventType.STOP_DAG.value)

    @classmethod
    def from_base_event(cls, event: BaseEvent) -> 'SchedulerInnerEvent':
        return StopDagEvent(str(event.key))


class TaskStatusChangedEvent(SchedulerInnerEvent):

    def __init__(self, task_id, dag_id, execution_date, status):
        super().__init__()
        self.task_id = task_id
        self.dag_id = dag_id
        self.execution_date = execution_date
        self.status = status

    @classmethod
    def to_base_event(cls, event: 'TaskStatusChangedEvent') -> BaseEvent:
        o = {}
        for k, v in event.__dict__.items():
            if 'execution_date' == k:
                o[k] = v.strftime(EXECUTION_DATE_FORMAT)
            else:
                o[k] = v
        return BaseEvent(key=event.dag_id,
                         value=json.dumps(o),
                         event_type=SchedulerInnerEventType.TASK_STATUS_CHANGED.value,
                         namespace=event.dag_id)

    @classmethod
    def from_base_event(cls, event: BaseEvent) -> 'TaskStatusChangedEvent':
        o = json.loads(event.value)
        return TaskStatusChangedEvent(task_id=o['task_id'],
                                      dag_id=o['dag_id'],
                                      execution_date=dates.parse_execution_date(o['execution_date']),
                                      status=o['status'])


class DagExecutableEvent(SchedulerInnerEvent):
    def __init__(self, dag_id):
        super().__init__()
        self.dag_id = dag_id

    @classmethod
    def to_base_event(cls, event: 'DagExecutableEvent') -> BaseEvent:
        return BaseEvent(key=event.dag_id, value='', event_type=SchedulerInnerEventType.DAG_EXECUTABLE.value,
                         namespace=event.dag_id)

    @classmethod
    def from_base_event(cls, event: BaseEvent) -> 'DagExecutableEvent':
        return DagExecutableEvent(dag_id=event.key)


class TaskSchedulingEvent(SchedulerInnerEvent):
    def __init__(self, task_id, dag_id, execution_date, try_number, action: SchedulingAction):
        super().__init__()
        self.task_id = task_id
        self.dag_id = dag_id
        self.execution_date = execution_date
        self.try_number = try_number
        self.action = action

    @classmethod
    def to_base_event(cls, event: 'TaskSchedulingEvent') -> BaseEvent:
        o = {}
        for k, v in event.__dict__.items():
            if 'execution_date' == k:
                o[k] = v.strftime(EXECUTION_DATE_FORMAT)
            elif 'action' == k:
                o[k] = v.value
            else:
                o[k] = v
        return BaseEvent(key=event.dag_id,
                         value=json.dumps(o),
                         event_type=SchedulerInnerEventType.TASK_SCHEDULING.value,
                         namespace=event.dag_id)

    @classmethod
    def from_base_event(cls, event: BaseEvent) -> 'TaskSchedulingEvent':
        o = json.loads(event.value)
        return TaskSchedulingEvent(task_id=o['task_id'],
                                   dag_id=o['dag_id'],
                                   execution_date=dates.parse_execution_date(o['execution_date']),
                                   try_number=int(o['try_number']),
                                   action=SchedulingAction(o['action']))


class EventHandleEvent(SchedulerInnerEvent):
    def __init__(self, dag_id, dag_run_id, task_id, action: SchedulingAction):
        super().__init__()
        self.task_id = task_id
        self.dag_id = dag_id
        self.dag_run_id = dag_run_id
        self.action = action

    @classmethod
    def to_base_event(cls, event: 'EventHandleEvent') -> BaseEvent:
        o = {}
        for k, v in event.__dict__.items():
            if 'action' == k:
                o[k] = v.value
            else:
                o[k] = v
        return BaseEvent(key=event.dag_id,
                         value=json.dumps(o),
                         event_type=SchedulerInnerEventType.EVENT_HANDLE.value,
                         namespace=event.dag_id)

    @classmethod
    def from_base_event(cls, event: BaseEvent) -> 'EventHandleEvent':
        o = json.loads(event.value)
        return EventHandleEvent(task_id=o['task_id'],
                                dag_run_id=o['dag_run_id'],
                                dag_id=o['dag_id'],
                                action=SchedulingAction(o['action']))


class SchedulerInnerEventUtil(object):
    @staticmethod
    def is_inner_event(event: BaseEvent) -> bool:
        try:
            SchedulerInnerEventType(event.event_type)
            return True
        except ValueError as e:
            return False

    @staticmethod
    def event_type(event: BaseEvent) -> SchedulerInnerEventType:
        try:
            return SchedulerInnerEventType(event.event_type)
        except ValueError as e:
            return None

    @staticmethod
    def to_inner_event(event: BaseEvent) -> SchedulerInnerEvent:
        event_type = SchedulerInnerEventUtil.event_type(event)
        if SchedulerInnerEventType.STOP_SCHEDULER == event_type:
            return StopSchedulerEvent.from_base_event(event)
        elif SchedulerInnerEventType.TASK_SCHEDULING == event_type:
            return TaskSchedulingEvent.from_base_event(event)
        elif SchedulerInnerEventType.TASK_STATUS_CHANGED == event_type:
            return TaskStatusChangedEvent.from_base_event(event)
        elif SchedulerInnerEventType.DAG_EXECUTABLE == event_type:
            return DagExecutableEvent.from_base_event(event)
        elif SchedulerInnerEventType.EVENT_HANDLE == event_type:
            return EventHandleEvent.from_base_event(event)
<<<<<<< HEAD
        elif SchedulerInnerEventType.REQUEST == event_type:
            return RequestEvent.from_base_event(event)
        elif SchedulerInnerEventType.RESPONSE == event_type:
            return ResponseEvent.from_base_event(event)
=======
        elif SchedulerInnerEventType.STOP_DAG == event_type:
            return StopDagEvent.from_base_event(event)
>>>>>>> 5cfbd292
        else:
            return None<|MERGE_RESOLUTION|>--- conflicted
+++ resolved
@@ -29,12 +29,9 @@
     TASK_SCHEDULING = 'TASK_SCHEDULING'
     DAG_EXECUTABLE = 'DAG_EXECUTABLE'
     EVENT_HANDLE = 'EVENT_HANDLE'
-<<<<<<< HEAD
     REQUEST = 'REQUEST'
     RESPONSE = 'RESPONSE'
-=======
     STOP_DAG = 'STOP_DAG'
->>>>>>> 5cfbd292
 
 
 class SchedulerInnerEvent(object):
@@ -47,11 +44,7 @@
     def from_base_event(cls, event: BaseEvent) -> 'SchedulerInnerEvent':
         raise NotImplementedError()
 
-<<<<<<< HEAD
-    def to_event(self) -> BaseEvent:
-=======
     def to_event(self)->BaseEvent:
->>>>>>> 5cfbd292
         return self.to_base_event(self)
 
 
@@ -265,9 +258,9 @@
     @classmethod
     def from_base_event(cls, event: BaseEvent) -> 'EventHandleEvent':
         o = json.loads(event.value)
-        return EventHandleEvent(task_id=o['task_id'],
-                                dag_run_id=o['dag_run_id'],
-                                dag_id=o['dag_id'],
+        return EventHandleEvent(task_id=o['task_id'], 
+                                dag_run_id=o['dag_run_id'], 
+                                dag_id=o['dag_id'], 
                                 action=SchedulingAction(o['action']))
 
 
@@ -279,16 +272,16 @@
             return True
         except ValueError as e:
             return False
-
+        
     @staticmethod
     def event_type(event: BaseEvent) -> SchedulerInnerEventType:
         try:
             return SchedulerInnerEventType(event.event_type)
         except ValueError as e:
             return None
-
+        
     @staticmethod
-    def to_inner_event(event: BaseEvent) -> SchedulerInnerEvent:
+    def to_inner_event(event: BaseEvent)->SchedulerInnerEvent:
         event_type = SchedulerInnerEventUtil.event_type(event)
         if SchedulerInnerEventType.STOP_SCHEDULER == event_type:
             return StopSchedulerEvent.from_base_event(event)
@@ -300,14 +293,11 @@
             return DagExecutableEvent.from_base_event(event)
         elif SchedulerInnerEventType.EVENT_HANDLE == event_type:
             return EventHandleEvent.from_base_event(event)
-<<<<<<< HEAD
         elif SchedulerInnerEventType.REQUEST == event_type:
             return RequestEvent.from_base_event(event)
         elif SchedulerInnerEventType.RESPONSE == event_type:
             return ResponseEvent.from_base_event(event)
-=======
         elif SchedulerInnerEventType.STOP_DAG == event_type:
             return StopDagEvent.from_base_event(event)
->>>>>>> 5cfbd292
         else:
             return None