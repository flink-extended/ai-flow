--- conflicted
+++ resolved
@@ -86,11 +86,7 @@
         """
         pass
 
-<<<<<<< HEAD
-    def trigger_workflow_execution(self, workflow_name):
-=======
-    def trigger_workflow_execution(self, project_desc, workflow_name) -> ExecutionContext:
->>>>>>> ab6fbfb0
+    def trigger_workflow_execution(self, project_desc, workflow_name):
         """
         Trigger a new instance of workflow immediately.
 
